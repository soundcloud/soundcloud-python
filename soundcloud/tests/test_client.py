import soundcloud

from soundcloud.tests.utils import MockResponse

from urllib import urlencode

from nose.tools import eq_, raises
from fudge import patch


def test_kwargs_parsing_valid():
    """Test that valid kwargs are stored as properties on the client."""
    client = soundcloud.Client(client_id='foo', client_secret='foo')
    assert isinstance(client, soundcloud.Client)
    eq_('foo', client.client_id)
    client = soundcloud.Client(client_id='foo', client_secret='bar',
                               access_token='baz', username='you',
                               password='secret', redirect_uri='foooo')
    eq_('foo', client.client_id)
    eq_('baz', client.access_token)


@raises(AttributeError)
def test_kwargs_parsing_invalid():
    """Test that unknown kwargs are ignored."""
    client = soundcloud.Client(foo='bar', client_id='bar')
    client.foo


def test_url_creation():
    """Test that resources are turned into urls properly."""
    client = soundcloud.Client(client_id='foo')
    url = client._resolve_resource_name('tracks')
    eq_('https://api.soundcloud.com/tracks.json', url)
    url = client._resolve_resource_name('/tracks/')
    eq_('https://api.soundcloud.com/tracks.json', url)


def test_url_creation_options():
    """Test that resource resolving works with different options."""
    client = soundcloud.Client(client_id='foo', use_ssl=False)
    client.host = 'soundcloud.dev'
    url = client._resolve_resource_name('apps/132445')
    eq_('http://soundcloud.dev/apps/132445.json', url)


def test_method_dispatching():
    """Test that getattr is doing right by us."""
    client = soundcloud.Client(client_id='foo')
    for method in ['get', 'post', 'put', 'delete', 'head']:
        p = getattr(client, method)
        eq_((method,), p.args)
        eq_('_request', p.func.__name__)


def test_host_config():
    """We should be able to set the host on the client."""
    client = soundcloud.Client(client_id='foo', host='api.soundcloud.dev')
    eq_('api.soundcloud.dev', client.host)
    client = soundcloud.Client(client_id='foo')
    eq_('api.soundcloud.com', client.host)


@patch('requests.get')
def test_disabling_ssl_verification(fake_get):
    """We should be able to disable ssl verification when we are in dev mode"""
    client = soundcloud.Client(client_id='foo', host='api.soundcloud.dev',
                               verify_ssl=False)
    expected_url = '%s?%s' % (
        client._resolve_resource_name('tracks'),
        urlencode({
            'order': 'hotness',
            'limit': 5,
            'client_id': 'foo'
        }))
    headers = {
        'User-Agent': soundcloud.USER_AGENT
    }
    (fake_get.expects_call()
<<<<<<< HEAD
             .with_args(expected_url, verify_ssl=False, headers=headers)
=======
             .with_args(expected_url, verify_ssl=False, allow_redirects=True)
>>>>>>> d435b04e
             .returns(MockResponse("{}")))
    client.get('tracks', order='hotness', limit=5)


@raises(AttributeError)
def test_method_dispatching_invalid_method():
    """Test that getattr raises an attributeerror if we give it garbage."""
    client = soundcloud.Client(client_id='foo')
    client.foo()


@patch('requests.get')
def test_method_dispatching_get_request_readonly(fake_get):
    """Test that calling client.get() results in a proper call
    to the get function in the requests module with the provided
    kwargs as the querystring.
    """
    client = soundcloud.Client(client_id='foo')
    expected_url = '%s?%s' % (
        client._resolve_resource_name('tracks'),
        urlencode({
            'order': 'hotness',
            'limit': 5,
            'client_id': 'foo'
        }))
    headers = {
        'User-Agent': soundcloud.USER_AGENT
    }
    (fake_get.expects_call()
<<<<<<< HEAD
             .with_args(expected_url, headers=headers)
=======
             .with_args(expected_url, allow_redirects=True)
>>>>>>> d435b04e
             .returns(MockResponse("{}")))
    client.get('tracks', order='hotness', limit=5)


@patch('requests.post')
def test_method_dispatching_post_request(fake_post):
    """Test that calling client.post() results in a proper call
    to the post function in the requests module.

    TODO: Revise once read/write support has been added.
    """
    client = soundcloud.Client(client_id='foo')
    expected_url = client._resolve_resource_name('tracks')
    data = {
        'client_id': 'foo'
    }
    headers = {
        'User-Agent': soundcloud.USER_AGENT
    }
    (fake_post.expects_call()
<<<<<<< HEAD
              .with_args(expected_url, data=data, headers=headers)
=======
              .with_args(expected_url, data=data, allow_redirects=True)
>>>>>>> d435b04e
              .returns(MockResponse("{}")))
    client.post('tracks')<|MERGE_RESOLUTION|>--- conflicted
+++ resolved
@@ -77,11 +77,10 @@
         'User-Agent': soundcloud.USER_AGENT
     }
     (fake_get.expects_call()
-<<<<<<< HEAD
-             .with_args(expected_url, verify_ssl=False, headers=headers)
-=======
-             .with_args(expected_url, verify_ssl=False, allow_redirects=True)
->>>>>>> d435b04e
+             .with_args(expected_url,
+                        headers=headers,
+                        verify_ssl=False,
+                        allow_redirects=True)
              .returns(MockResponse("{}")))
     client.get('tracks', order='hotness', limit=5)
 
@@ -111,11 +110,7 @@
         'User-Agent': soundcloud.USER_AGENT
     }
     (fake_get.expects_call()
-<<<<<<< HEAD
-             .with_args(expected_url, headers=headers)
-=======
-             .with_args(expected_url, allow_redirects=True)
->>>>>>> d435b04e
+             .with_args(expected_url, headers=headers, allow_redirects=True)
              .returns(MockResponse("{}")))
     client.get('tracks', order='hotness', limit=5)
 
@@ -136,10 +131,9 @@
         'User-Agent': soundcloud.USER_AGENT
     }
     (fake_post.expects_call()
-<<<<<<< HEAD
-              .with_args(expected_url, data=data, headers=headers)
-=======
-              .with_args(expected_url, data=data, allow_redirects=True)
->>>>>>> d435b04e
+              .with_args(expected_url,
+                         data=data,
+                         headers=headers,
+                         allow_redirects=True)
               .returns(MockResponse("{}")))
     client.post('tracks')